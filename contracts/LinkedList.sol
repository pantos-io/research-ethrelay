--- conflicted
+++ resolved
@@ -22,17 +22,11 @@
         bytes32 latestFork;  // contains the hash of the latest node where the current fork branched off
     }
 
-    bytes32 public lastConfirmedBlock;
     mapping (bytes32 => BlockHeader) public headers;  // sha3 hash -> Header
     uint constant lockPeriodInMin = 5 minutes;
     uint constant requiredSucceedingBlocks = 3;
-<<<<<<< HEAD
-    uint lastRemovedBlockHeight = 0;   // TODO: initialize
     bytes32[] orderedEndpoints;   // contains the hash of each fork's recent block
     bytes32[] iterableEndpoints;
-=======
-    bytes32[] endpoints;   // contains the hash of each fork's recent block
->>>>>>> 06eace3b
 
     constructor (bytes memory _rlpHeader) public {  // initialized with block 8084509
         // TODO: maybe add newBlockHash as latestFork
@@ -98,12 +92,8 @@
         bytes32 parent = headers[root].parent;
         BlockHeader storage parentHeader = headers[parent];
         if (parentHeader.successors.length == 1) {
-<<<<<<< HEAD
+            // parentHeader has only one successor --> parentHeader will be an endpoint after pruning
             orderedEndpoints[parentHeader.orderedIndex] = parent;
-=======
-            // parentHeader has only one successor --> parentHeader will be an endpoint after pruning
-            endpoints[parentHeader.index] = parent;
->>>>>>> 06eace3b
         }
 
         // remove root (which will be pruned) from the parent's successor list
@@ -123,14 +113,9 @@
         for (uint i=0; i<rootHeader.successors.length; i++) {
             pruneBranch(rootHeader.successors[i]);
         }
-<<<<<<< HEAD
         if (orderedEndpoints[rootHeader.orderedIndex] == root) {
+            // root is an endpoint --> delete root in endpoints array, since root will be deleted and thus can no longer be an endpoint
             delete orderedEndpoints[rootHeader.orderedIndex];
-=======
-        if (endpoints[rootHeader.index] == root) {
-            // root is an endpoint --> delete root in endpoints array, since root will be deleted and thus can no longer be an endpoint
-            delete endpoints[rootHeader.index];
->>>>>>> 06eace3b
         }
         delete headers[root];
     }
