pragma solidity ^0.5.10;

<<<<<<< HEAD
import "./TestimoniumCore.sol";
=======
import "../node_modules/solidity-rlp/contracts/RLPReader.sol";
import "./MerklePatriciaProof.sol";

contract EthashInterface {
    function verifyPoW(uint blockNumber, bytes32 rlpHeaderHashWithoutNonce, uint nonce, uint difficulty,
        uint[] calldata dataSetLookup, uint[] calldata witnessForLookup) external view returns (bool, uint, uint);
}

>>>>>>> ed26ee76

/// @title Testimonium: A contract enabling cross-blockchain verifications (transactions, receipts, states)
/// @author Marten Sigwart, Philipp Frauenthaler
/// @notice You can use this contract for submitting new block headers, disputing already submitted block headers, and
///         for verifying Merkle Patricia proofs (transactions, receipts, states).
/// @dev    This contract uses the TestimoniumCore contract and extends it with an incentive structure.
contract Testimonium is TestimoniumCore {

    uint constant ETH_IN_WEI = 1000000000000000000;
    uint constant REQUIRED_STAKE_PER_BLOCK = 1 * ETH_IN_WEI;
    uint constant REQUIRED_VERIFICATION_FEE_IN_WEI = ETH_IN_WEI / 10;
    uint8 constant VERIFICATION_TYPE_TX = 1;
    uint8 constant VERIFICATION_TYPE_RECEIPT = 2;
    uint8 constant VERIFICATION_TYPE_STATE = 3;

    mapping (address => bytes32[]) blocksSubmittedByClient;
    mapping (address => uint) clientStake;

    // The contract is initialized with block 8084509 and the total difficulty of that same block.
    // The contract creator needs to make sure that these values represent a valid block of the tracked blockchain.
    constructor(bytes memory _rlpHeader, uint totalDifficulty, address _ethashContractAddr) TestimoniumCore(_rlpHeader, totalDifficulty, _ethashContractAddr) public {}

    /// @dev Deposits stake for a client allowing the client to submit block headers.
    function depositStake(uint amount) payable public {
        require(amount == msg.value, "transfer amount not equal to function parameter");
        clientStake[msg.sender] = clientStake[msg.sender] + msg.value;
    }

    event WithdrawStake(address client, uint withdrawnStake);
    /// @dev Withdraws the stake of a client. The stake is reduced by the specified amount. Emits an event WithdrawStake
    ///      containing the client's address and the amount of withdrawn stake.
    function withdrawStake(uint amount) public {
        if (clientStake[msg.sender] >= amount) {
            if (getUnusedStake(msg.sender) >= amount) {
                withdraw(msg.sender, amount);
                emit WithdrawStake(msg.sender, amount);
                return;
            }
            else {
                // no enough free stake -> try to clean up array (search for stake used blocks that have already passed the lock period)
                cleanSubmitList(msg.sender);
                if (getUnusedStake(msg.sender) >= amount) {
                    withdraw(msg.sender, amount);
                    emit WithdrawStake(msg.sender, amount);
                    return;
                }
            }
        }

        emit WithdrawStake(msg.sender, 0);
    }

    function getStake() public view returns (uint) {
        return clientStake[msg.sender];
    }

    function getRequiredStakePerBlock() public pure returns (uint) {
        return REQUIRED_STAKE_PER_BLOCK;
    }

    function getRequiredVerificationFee() public pure returns (uint) {
        return REQUIRED_VERIFICATION_FEE_IN_WEI;
    }

    function getBlockHashesSubmittedByClient() public view returns (bytes32[] memory) {
        return blocksSubmittedByClient[msg.sender];
    }

    event SubmitBlock(bytes32 blockHash);
    function submitBlock(bytes memory rlpHeader) public {
        // client must have enough stake to be able to submit blocks
        if(getUnusedStake(msg.sender) < REQUIRED_STAKE_PER_BLOCK) {
            // client has not enough unused stake -> check whether some of the blocks submitted by the client have left the lock period
            cleanSubmitList(msg.sender);
            if (getUnusedStake(msg.sender) < REQUIRED_STAKE_PER_BLOCK) {
                // not enough unused stake -> abort
                emit SubmitBlock(0);
                return;
            }
        }

        // client has enough stake -> submit header and add its hash to the client's list of submitted block headers
        bytes32 blockHash = submitHeader(rlpHeader, msg.sender);
        blocksSubmittedByClient[msg.sender].push(blockHash);

        emit SubmitBlock(blockHash);
    }

    function disputeBlockHeader(bytes32 blockHash, uint[] memory dataSetLookup, uint[] memory witnessForLookup) public {
        address[] memory submittersToPunish = disputeBlock(blockHash, dataSetLookup, witnessForLookup);

        // if the PoW validation initiated by the dispute function was successful (i.e., the block is legal),
        // submittersToPunish will be empty and no further action will be carried out.
        uint collectedStake = 0;
        for (uint i = 0; i < submittersToPunish.length; i++) {
            address client = submittersToPunish[i];
            clientStake[client] = clientStake[client] - REQUIRED_STAKE_PER_BLOCK;
            collectedStake += REQUIRED_STAKE_PER_BLOCK;
        }
        // client that triggered the dispute receives the collected stake
        clientStake[msg.sender] += collectedStake;
    }

    function verify(uint8 verificationType, uint feeInWei, bytes32 blockHash, uint8 noOfConfirmations, bytes memory rlpEncodedValue,
        bytes memory path, bytes memory rlpEncodedNodes) private returns (uint8) {

        require(feeInWei == msg.value, "transfer amount not equal to function parameter");
        require(feeInWei >= REQUIRED_VERIFICATION_FEE_IN_WEI, "provided fee is less than expected fee");

        uint8 result;

        if (verificationType == VERIFICATION_TYPE_TX) {
            result = verifyMerkleProof(blockHash, noOfConfirmations, rlpEncodedValue, path, rlpEncodedNodes, getTransactionsRoot(blockHash));
        }
        else if (verificationType == VERIFICATION_TYPE_RECEIPT) {
            result = verifyMerkleProof(blockHash, noOfConfirmations, rlpEncodedValue, path, rlpEncodedNodes, getReceiptsRoot(blockHash));
        }
        else if (verificationType == VERIFICATION_TYPE_STATE) {
            result = verifyMerkleProof(blockHash, noOfConfirmations, rlpEncodedValue, path, rlpEncodedNodes, getStateRoot(blockHash));
        }
        else {
            revert("Unknown verification type");
        }

        // send fee to block submitter
        (, , , , , address submitter) = getHeaderMetaInfo(blockHash);
        address payable submitterAddr = address(uint160(submitter));
        submitterAddr.transfer(feeInWei);

        return result;
    }

    event VerifyTransaction(uint result);
    /// @dev Verifies if a transaction is included in the given block's transactions Merkle Patricia trie
    /// @param feeInWei the fee that is payed for the verification and must be equal to VERIFICATION_FEE_IN_WEI.
    /// @param blockHash the hash of the block that contains the Merkle root hash
    /// @param noOfConfirmations the required number of succeeding blocks needed for a block to be considered as confirmed
    /// @param rlpEncodedTx the transaction of the Merkle Patricia trie in RLP format
    /// @param path the path (key) in the trie indicating the way starting at the root node and ending at the transaction
    /// @param rlpEncodedNodes an RLP encoded list of nodes of the Merkle branch, first element is the root node, last element the transaction
    /// @return 0: verification was successful
    ///         1: block is confirmed and unlocked, but the Merkle proof was invalid
    function verifyTransaction(uint feeInWei, bytes32 blockHash, uint8 noOfConfirmations, bytes memory rlpEncodedTx,
        bytes memory path, bytes memory rlpEncodedNodes) payable public returns (uint8) {
        uint8 result = verify(VERIFICATION_TYPE_TX, feeInWei, blockHash, noOfConfirmations, rlpEncodedTx, path, rlpEncodedNodes);
        emit VerifyTransaction(result);

        return result;
    }

    event VerifyReceipt(uint result);
    /// @dev Verifies if a receipt is included in the given block's receipts Merkle Patricia trie
    /// @param feeInWei the fee that is payed for the verification and must be equal to VERIFICATION_FEE_IN_WEI.
    /// @param blockHash the hash of the block that contains the Merkle root hash
    /// @param noOfConfirmations the required number of succeeding blocks needed for a block to be considered as confirmed
    /// @param rlpEncodedReceipt the receipt of the Merkle Patricia trie in RLP format
    /// @param path the path (key) in the trie indicating the way starting at the root node and ending at the receipt
    /// @param rlpEncodedNodes an RLP encoded list of nodes of the Merkle branch, first element is the root node, last element the receipt
    /// @return 0: verification was successful
    ///         1: block is confirmed and unlocked, but the Merkle proof was invalid
    function verifyReceipt(uint feeInWei, bytes32 blockHash, uint8 noOfConfirmations, bytes memory rlpEncodedReceipt,
        bytes memory path, bytes memory rlpEncodedNodes) payable public returns (uint8) {
        uint8 result = verify(VERIFICATION_TYPE_RECEIPT, feeInWei, blockHash, noOfConfirmations, rlpEncodedReceipt, path, rlpEncodedNodes);
        emit VerifyReceipt(result);

        return result;
    }

    event VerifyState(uint result);
    /// @dev   Verifies if a node is included in the given block's state Merkle Patricia trie
    /// @param feeInWei the fee that is payed for the verification and must be equal to VERIFICATION_FEE_IN_WEI.
    /// @param blockHash the hash of the block that contains the Merkle root hash
    /// @param noOfConfirmations the required number of succeeding blocks needed for a block to be considered as confirmed
    /// @param rlpEncodedState the node of the Merkle Patricia trie in RLP format
    /// @param path the path (key) in the trie indicating the way starting at the root node and ending at the node
    /// @param rlpEncodedNodes an RLP encoded list of nodes of the Merkle branch, first element is the root node, last element a state node
    /// @return 0: verification was successful
    ///         1: block is confirmed and unlocked, but the Merkle proof was invalid
    function verifyState(uint feeInWei, bytes32 blockHash, uint8 noOfConfirmations, bytes memory rlpEncodedState,
        bytes memory path, bytes memory rlpEncodedNodes) payable public returns (uint8) {
        uint8 result = verify(VERIFICATION_TYPE_STATE, feeInWei, blockHash, noOfConfirmations, rlpEncodedState, path, rlpEncodedNodes);
        emit VerifyState(result);

        return result;
    }

    /// @dev Calculates the fraction of the provided stake that is not used by any of the blocks in the client's list of
    ///      submitted block headers (blocksSubmittedByClient). It does not matter whether a block's lock period has already
    ///      been elapsed. As long as the block is referenced in blocksSubmittedByClient, the stake is considered as "used".
    function getUnusedStake(address client) private view returns (uint) {
        uint usedStake = blocksSubmittedByClient[client].length * REQUIRED_STAKE_PER_BLOCK;
        if (clientStake[client] < usedStake) {
            // if a client get punished due to a dispute the clientStake[client] can be less than
            // blocksSubmittedByClient[client].length * REQUIRED_STAKE_PER_BLOCK, since clientStake[client] is deducted
            // after the dispute, but blocksSubmittedByClient[client] remains unaffected (i.e., it is not cleared)
            return 0;
        }
        else {
            return clientStake[client] - usedStake;
        }
    }

    /// @dev Checks for each block referenced in blocksSubmittedByClient whether it is unlocked. In case a referenced
    ///      block's lock perdiod has expired, its reference is removed from the list blocksSubmittedByClient.
    function cleanSubmitList(address client) private returns (uint) {
        uint deletedElements = 0;

        for (uint i = 0; i < blocksSubmittedByClient[client].length; ) {
            bytes32 blockHash = blocksSubmittedByClient[client][i];
            if (!isBlock(blockHash) || isUnlocked(blockHash)) {
                // block has been removed or is already unlocked (i.e., lock period has elapsed) -> remove hash from array
                uint lastElemPos = blocksSubmittedByClient[client].length - 1;
                blocksSubmittedByClient[client][i] = blocksSubmittedByClient[client][lastElemPos];  // copy last element to position i (overwrite current elem)
                blocksSubmittedByClient[client].length--;  // remove last element
                deletedElements += 1;
                // i is not increased, since we copied the last element to position i (otherwise the copied element would not be checked)
            }
            else {
                // nothing changed -> increase i and check next element
                i++;
            }
        }

        return deletedElements;
    }

    function withdraw(address payable receiver, uint amount) private {
        clientStake[receiver] = clientStake[receiver] - amount;
        receiver.transfer(amount);
    }
}<|MERGE_RESOLUTION|>--- conflicted
+++ resolved
@@ -1,17 +1,8 @@
 pragma solidity ^0.5.10;
 
-<<<<<<< HEAD
 import "./TestimoniumCore.sol";
-=======
 import "../node_modules/solidity-rlp/contracts/RLPReader.sol";
-import "./MerklePatriciaProof.sol";
-
-contract EthashInterface {
-    function verifyPoW(uint blockNumber, bytes32 rlpHeaderHashWithoutNonce, uint nonce, uint difficulty,
-        uint[] calldata dataSetLookup, uint[] calldata witnessForLookup) external view returns (bool, uint, uint);
-}
-
->>>>>>> ed26ee76
+
 
 /// @title Testimonium: A contract enabling cross-blockchain verifications (transactions, receipts, states)
 /// @author Marten Sigwart, Philipp Frauenthaler
