pragma solidity ^0.5.10;

import "./TestimoniumCore.sol";
import "../node_modules/solidity-rlp/contracts/RLPReader.sol";


/// @title Testimonium: A contract enabling cross-blockchain verifications (transactions, receipts, states)
/// @author Marten Sigwart, Philipp Frauenthaler
/// @notice You can use this contract for submitting new block headers, disputing already submitted block headers, and
///         for verifying Merkle Patricia proofs (transactions, receipts, states).
/// @dev    This contract uses the TestimoniumCore contract and extends it with an incentive structure.
contract Testimonium is TestimoniumCore {

    uint constant ETH_IN_WEI = 1000000000000000000;
    uint constant REQUIRED_STAKE_PER_BLOCK = 1 * ETH_IN_WEI;
    uint constant REQUIRED_VERIFICATION_FEE_IN_WEI = ETH_IN_WEI / 10;
    uint8 constant VERIFICATION_TYPE_TX = 1;
    uint8 constant VERIFICATION_TYPE_RECEIPT = 2;
    uint8 constant VERIFICATION_TYPE_STATE = 3;

    mapping(address => bytes32[]) blocksSubmittedByClient;
    mapping(address => uint) clientStake;

    // The contract is initialized with block 8084509 and the total difficulty of that same block.
    // The contract creator needs to make sure that these values represent a valid block of the tracked blockchain.
    constructor(bytes memory _rlpHeader, uint totalDifficulty, address _ethashContractAddr) TestimoniumCore(_rlpHeader, totalDifficulty, _ethashContractAddr) public {}

    /// @dev Deposits stake for a client allowing the client to submit block headers.
    function depositStake(uint amount) payable public {
        require(amount == msg.value, "transfer amount not equal to function parameter");
        clientStake[msg.sender] = clientStake[msg.sender] + msg.value;
    }

    event WithdrawStake(address client, uint withdrawnStake);
    /// @dev Withdraws the stake of a client. The stake is reduced by the specified amount. Emits an event WithdrawStake
    ///      containing the client's address and the amount of withdrawn stake.
    function withdrawStake(uint amount) public {
        uint withdrawnStake = 0;
        if (clientStake[msg.sender] >= amount) {
            if (getUnusedStake(msg.sender) >= amount) {
                withdraw(msg.sender, amount);
                withdrawnStake = amount;
            }
            else {
                // no enough free stake -> try to clean up array (search for stakes used by blocks that have already passed the lock period)
                cleanSubmitList(msg.sender);
                if (getUnusedStake(msg.sender) >= amount) {
                    withdraw(msg.sender, amount);
                    withdrawnStake = amount;
                }
            }
        }

        emit WithdrawStake(msg.sender, withdrawnStake);
    }

    function getStake() public view returns (uint) {
        return clientStake[msg.sender];
    }

    function getRequiredStakePerBlock() public pure returns (uint) {
        return REQUIRED_STAKE_PER_BLOCK;
    }

    function getRequiredVerificationFee() public pure returns (uint) {
        return REQUIRED_VERIFICATION_FEE_IN_WEI;
    }

    function getBlockHashesSubmittedByClient() public view returns (bytes32[] memory) {
        return blocksSubmittedByClient[msg.sender];
    }

    event SubmitBlock(bytes32 blockHash);
    function submitBlock(bytes memory rlpHeader) public {
        // client must have enough stake to be able to submit blocks
        if (getUnusedStake(msg.sender) < REQUIRED_STAKE_PER_BLOCK) {
            // client has not enough unused stake -> check whether some of the blocks submitted by the client have left the lock period
            cleanSubmitList(msg.sender);
            if (getUnusedStake(msg.sender) < REQUIRED_STAKE_PER_BLOCK) {
                // not enough unused stake -> abort
                emit SubmitBlock(0);
                return;
            }
        }

        // client has enough stake -> submit header and add its hash to the client's list of submitted block headers
        bytes32 blockHash = submitHeader(rlpHeader, msg.sender);
        blocksSubmittedByClient[msg.sender].push(blockHash);

        emit SubmitBlock(blockHash);
    }

    function disputeBlockHeader(bytes32 blockHash, uint[] memory dataSetLookup, uint[] memory witnessForLookup) public {
        address[] memory submittersToPunish = disputeBlock(blockHash, dataSetLookup, witnessForLookup);

        // if the PoW validation initiated by the dispute function was successful (i.e., the block is legal),
        // submittersToPunish will be empty and no further action will be carried out.
        uint collectedStake = 0;
        for (uint i = 0; i < submittersToPunish.length; i++) {
            address client = submittersToPunish[i];
            clientStake[client] = clientStake[client] - REQUIRED_STAKE_PER_BLOCK;
            collectedStake += REQUIRED_STAKE_PER_BLOCK;
        }
        // client that triggered the dispute receives the collected stake
        clientStake[msg.sender] += collectedStake;
    }

    function verify(uint8 verificationType, uint feeInWei, bytes32 blockHash, uint8 noOfConfirmations, bytes memory rlpEncodedValue,
        bytes memory path, bytes memory rlpEncodedNodes) private returns (uint8) {

        require(feeInWei == msg.value, "transfer amount not equal to function parameter");
        require(feeInWei >= REQUIRED_VERIFICATION_FEE_IN_WEI, "provided fee is less than expected fee");

        uint8 result;

        if (verificationType == VERIFICATION_TYPE_TX) {
            result = verifyMerkleProof(blockHash, noOfConfirmations, rlpEncodedValue, path, rlpEncodedNodes, getTransactionsRoot(blockHash));
        }
        else if (verificationType == VERIFICATION_TYPE_RECEIPT) {
            result = verifyMerkleProof(blockHash, noOfConfirmations, rlpEncodedValue, path, rlpEncodedNodes, getReceiptsRoot(blockHash));
        }
        else if (verificationType == VERIFICATION_TYPE_STATE) {
            result = verifyMerkleProof(blockHash, noOfConfirmations, rlpEncodedValue, path, rlpEncodedNodes, getStateRoot(blockHash));
        }
        else {
            revert("Unknown verification type");
        }

        // send fee to block submitter
        (, , , , , address submitter) = getHeaderMetaInfo(blockHash);
        address payable submitterAddr = address(uint160(submitter));
        submitterAddr.transfer(feeInWei);

        return result;
    }

    event VerifyTransaction(uint8 result);
    /// @dev Verifies if a transaction is included in the given block's transactions Merkle Patricia trie
    /// @param feeInWei the fee that is payed for the verification and must be equal to VERIFICATION_FEE_IN_WEI.
    /// @param blockHash the hash of the block that contains the Merkle root hash
    /// @param noOfConfirmations the required number of succeeding blocks needed for a block to be considered as confirmed
    /// @param rlpEncodedTx the transaction of the Merkle Patricia trie in RLP format
    /// @param path the path (key) in the trie indicating the way starting at the root node and ending at the transaction
    /// @param rlpEncodedNodes an RLP encoded list of nodes of the Merkle branch, first element is the root node, last element the transaction
    /// @return 0: verification was successful
    ///         1: block is confirmed and unlocked, but the Merkle proof was invalid
    function verifyTransaction(uint feeInWei, bytes32 blockHash, uint8 noOfConfirmations, bytes memory rlpEncodedTx,
        bytes memory path, bytes memory rlpEncodedNodes) payable public returns (uint8) {
        uint8 result = verify(VERIFICATION_TYPE_TX, feeInWei, blockHash, noOfConfirmations, rlpEncodedTx, path, rlpEncodedNodes);
        emit VerifyTransaction(result);

        return result;
    }

    event VerifyReceipt(uint8 result);
    /// @dev Verifies if a receipt is included in the given block's receipts Merkle Patricia trie
    /// @param feeInWei the fee that is payed for the verification and must be equal to VERIFICATION_FEE_IN_WEI.
    /// @param blockHash the hash of the block that contains the Merkle root hash
    /// @param noOfConfirmations the required number of succeeding blocks needed for a block to be considered as confirmed
    /// @param rlpEncodedReceipt the receipt of the Merkle Patricia trie in RLP format
    /// @param path the path (key) in the trie indicating the way starting at the root node and ending at the receipt
    /// @param rlpEncodedNodes an RLP encoded list of nodes of the Merkle branch, first element is the root node, last element the receipt
    /// @return 0: verification was successful
    ///         1: block is confirmed and unlocked, but the Merkle proof was invalid
    function verifyReceipt(uint feeInWei, bytes32 blockHash, uint8 noOfConfirmations, bytes memory rlpEncodedReceipt,
        bytes memory path, bytes memory rlpEncodedNodes) payable public returns (uint8) {
        uint8 result = verify(VERIFICATION_TYPE_RECEIPT, feeInWei, blockHash, noOfConfirmations, rlpEncodedReceipt, path, rlpEncodedNodes);
        emit VerifyReceipt(result);

        return result;
    }

    event VerifyState(uint8 result);
    /// @dev   Verifies if a node is included in the given block's state Merkle Patricia trie
    /// @param feeInWei the fee that is payed for the verification and must be equal to VERIFICATION_FEE_IN_WEI.
    /// @param blockHash the hash of the block that contains the Merkle root hash
    /// @param noOfConfirmations the required number of succeeding blocks needed for a block to be considered as confirmed
    /// @param rlpEncodedState the node of the Merkle Patricia trie in RLP format
    /// @param path the path (key) in the trie indicating the way starting at the root node and ending at the node
    /// @param rlpEncodedNodes an RLP encoded list of nodes of the Merkle branch, first element is the root node, last element a state node
    /// @return 0: verification was successful
    ///         1: block is confirmed and unlocked, but the Merkle proof was invalid
    function verifyState(uint feeInWei, bytes32 blockHash, uint8 noOfConfirmations, bytes memory rlpEncodedState,
        bytes memory path, bytes memory rlpEncodedNodes) payable public returns (uint8) {
        uint8 result = verify(VERIFICATION_TYPE_STATE, feeInWei, blockHash, noOfConfirmations, rlpEncodedState, path, rlpEncodedNodes);
        emit VerifyState(result);

        return result;
    }

    /// @dev Calculates the fraction of the provided stake that is not used by any of the blocks in the client's list of
    ///      submitted block headers (blocksSubmittedByClient). It does not matter whether a block's lock period has already
    ///      been elapsed. As long as the block is referenced in blocksSubmittedByClient, the stake is considered as "used".
    function getUnusedStake(address client) private view returns (uint) {
        uint usedStake = blocksSubmittedByClient[client].length * REQUIRED_STAKE_PER_BLOCK;
        if (clientStake[client] < usedStake) {
            // if a client get punished due to a dispute the clientStake[client] can be less than
            // blocksSubmittedByClient[client].length * REQUIRED_STAKE_PER_BLOCK, since clientStake[client] is deducted
            // after the dispute, but blocksSubmittedByClient[client] remains unaffected (i.e., it is not cleared)
            return 0;
        }
        else {
            return clientStake[client] - usedStake;
        }
    }

    /// @dev Checks for each block referenced in blocksSubmittedByClient whether it is unlocked. In case a referenced
    ///      block's lock perdiod has expired, its reference is removed from the list blocksSubmittedByClient.
    function cleanSubmitList(address client) private returns (uint) {
        uint deletedElements = 0;

        for (uint i = 0; i < blocksSubmittedByClient[client].length;) {
            bytes32 blockHash = blocksSubmittedByClient[client][i];
            if (!isBlock(blockHash) || isUnlocked(blockHash)) {
                // block has been removed or is already unlocked (i.e., lock period has elapsed) -> remove hash from array
                uint lastElemPos = blocksSubmittedByClient[client].length - 1;
                // copy last element to position i (overwrite current elem)
                blocksSubmittedByClient[client][i] = blocksSubmittedByClient[client][lastElemPos];
                // remove last element
                blocksSubmittedByClient[client].length--;
                deletedElements += 1;
                // i is not increased, since we copied the last element to position i (otherwise the copied element would not be checked)
            }
            else {
                // nothing changed -> increase i and check next element
                i++;
            }
        }

<<<<<<< HEAD
        emit RemoveBranch(rootHash);
    }

    function pruneBranch(bytes32 root) private {
        BlockHeader storage rootHeader = headers[root];
        for (uint i=0; i<rootHeader.meta.successors.length; i++) {
            pruneBranch(rootHeader.meta.successors[i]);
        }
        if (orderedEndpoints[rootHeader.meta.orderedIndex] == root) {
            // root is an endpoint --> delete root in endpoints array, since root will be deleted and thus can no longer be an endpoint
            delete orderedEndpoints[rootHeader.meta.orderedIndex];
            bytes32 lastIterableElement = iterableEndpoints[iterableEndpoints.length - 1];
            iterableEndpoints[rootHeader.meta.iterableIndex] = lastIterableElement;
            iterableEndpoints.length--;
            headers[lastIterableElement].meta.iterableIndex = rootHeader.meta.iterableIndex;
        }
        delete headers[root];
    }

    event SubmitBlockHeader( bytes32 hash, uint blockNumber );
    function parseAndValidateBlockHeader( bytes memory rlpHeader ) internal returns(bytes32, BlockHeader memory) {
        BlockHeader memory header;

        RLPReader.Iterator memory it = rlpHeader.toRlpItem().iterator();
        uint gasUsed;   // we do not store gasUsed with the header as we do not need to access it after the header validation has taken place
        uint idx;
        while(it.hasNext()) {
            if( idx == 0 ) header.parent = bytes32(it.next().toUint());
            else if ( idx == 1 ) header.uncleHash = bytes32(it.next().toUint());
            else if ( idx == 3 ) header.stateRoot = bytes32(it.next().toUint());
            else if ( idx == 4 ) header.transactionsRoot = bytes32(it.next().toUint());
            else if ( idx == 5 ) header.receiptsRoot = bytes32(it.next().toUint());
            else if ( idx == 7 ) header.difficulty = it.next().toUint();
            else if ( idx == 8 ) header.blockNumber = it.next().toUint();
            else if ( idx == 9 ) header.gasLimit = it.next().toUint();
            else if ( idx == 10 ) gasUsed = it.next().toUint();
            else if ( idx == 11 ) header.timestamp = it.next().toUint();
            else if ( idx == 14 ) header.nonce = it.next().toUint();
            else it.next();

            idx++;
        }

        // calculate block hash and check that block header does not already exist
        bytes32 blockHash = keccak256(rlpHeader);
        require(!isBlock(blockHash), "block already exists");

        // duplicate rlp header and truncate nonce and mixDataHash
        bytes memory rlpWithoutNonce = copy(rlpHeader, rlpHeader.length-42);  // 42: length of none+mixHash
        uint16 rlpHeaderWithoutNonceLength = uint16(rlpHeader.length-3-42);  // rlpHeaderLength - 3 prefix bytes (0xf9 + length) - length of nonce and mixHash
        bytes2 headerLengthBytes = bytes2(rlpHeaderWithoutNonceLength);
        rlpWithoutNonce[1] = headerLengthBytes[0];
        rlpWithoutNonce[2] = headerLengthBytes[1];
        bytes32 rlpHeaderHashWithoutNonce = keccak256(rlpWithoutNonce);

        header.rlpHeaderHashWithoutNonce = rlpHeaderHashWithoutNonce;
        checkHeaderValidity(header, gasUsed);

        // Get parent header and set total difficulty
        BlockHeader storage parentHeader = headers[header.parent];
        header.totalDifficulty = parentHeader.totalDifficulty + header.difficulty;

        emit SubmitBlockHeader(blockHash, header.blockNumber);
        return (blockHash, header);
    }

    function copy(bytes memory sourceArray, uint newLength) internal pure returns (bytes memory) {
        uint newArraySize = newLength;
        if (newArraySize > sourceArray.length) {
            newArraySize = sourceArray.length;
        }

        bytes memory newArray = new bytes(newArraySize);
        for(uint i = 0; i < newArraySize; i++){
            newArray[i] = sourceArray[i];
        }

        return newArray;
=======
        return deletedElements;
>>>>>>> f74910fd
    }

    function withdraw(address payable receiver, uint amount) private {
        clientStake[receiver] = clientStake[receiver] - amount;
        receiver.transfer(amount);
    }
}<|MERGE_RESOLUTION|>--- conflicted
+++ resolved
@@ -227,88 +227,7 @@
             }
         }
 
-<<<<<<< HEAD
-        emit RemoveBranch(rootHash);
-    }
-
-    function pruneBranch(bytes32 root) private {
-        BlockHeader storage rootHeader = headers[root];
-        for (uint i=0; i<rootHeader.meta.successors.length; i++) {
-            pruneBranch(rootHeader.meta.successors[i]);
-        }
-        if (orderedEndpoints[rootHeader.meta.orderedIndex] == root) {
-            // root is an endpoint --> delete root in endpoints array, since root will be deleted and thus can no longer be an endpoint
-            delete orderedEndpoints[rootHeader.meta.orderedIndex];
-            bytes32 lastIterableElement = iterableEndpoints[iterableEndpoints.length - 1];
-            iterableEndpoints[rootHeader.meta.iterableIndex] = lastIterableElement;
-            iterableEndpoints.length--;
-            headers[lastIterableElement].meta.iterableIndex = rootHeader.meta.iterableIndex;
-        }
-        delete headers[root];
-    }
-
-    event SubmitBlockHeader( bytes32 hash, uint blockNumber );
-    function parseAndValidateBlockHeader( bytes memory rlpHeader ) internal returns(bytes32, BlockHeader memory) {
-        BlockHeader memory header;
-
-        RLPReader.Iterator memory it = rlpHeader.toRlpItem().iterator();
-        uint gasUsed;   // we do not store gasUsed with the header as we do not need to access it after the header validation has taken place
-        uint idx;
-        while(it.hasNext()) {
-            if( idx == 0 ) header.parent = bytes32(it.next().toUint());
-            else if ( idx == 1 ) header.uncleHash = bytes32(it.next().toUint());
-            else if ( idx == 3 ) header.stateRoot = bytes32(it.next().toUint());
-            else if ( idx == 4 ) header.transactionsRoot = bytes32(it.next().toUint());
-            else if ( idx == 5 ) header.receiptsRoot = bytes32(it.next().toUint());
-            else if ( idx == 7 ) header.difficulty = it.next().toUint();
-            else if ( idx == 8 ) header.blockNumber = it.next().toUint();
-            else if ( idx == 9 ) header.gasLimit = it.next().toUint();
-            else if ( idx == 10 ) gasUsed = it.next().toUint();
-            else if ( idx == 11 ) header.timestamp = it.next().toUint();
-            else if ( idx == 14 ) header.nonce = it.next().toUint();
-            else it.next();
-
-            idx++;
-        }
-
-        // calculate block hash and check that block header does not already exist
-        bytes32 blockHash = keccak256(rlpHeader);
-        require(!isBlock(blockHash), "block already exists");
-
-        // duplicate rlp header and truncate nonce and mixDataHash
-        bytes memory rlpWithoutNonce = copy(rlpHeader, rlpHeader.length-42);  // 42: length of none+mixHash
-        uint16 rlpHeaderWithoutNonceLength = uint16(rlpHeader.length-3-42);  // rlpHeaderLength - 3 prefix bytes (0xf9 + length) - length of nonce and mixHash
-        bytes2 headerLengthBytes = bytes2(rlpHeaderWithoutNonceLength);
-        rlpWithoutNonce[1] = headerLengthBytes[0];
-        rlpWithoutNonce[2] = headerLengthBytes[1];
-        bytes32 rlpHeaderHashWithoutNonce = keccak256(rlpWithoutNonce);
-
-        header.rlpHeaderHashWithoutNonce = rlpHeaderHashWithoutNonce;
-        checkHeaderValidity(header, gasUsed);
-
-        // Get parent header and set total difficulty
-        BlockHeader storage parentHeader = headers[header.parent];
-        header.totalDifficulty = parentHeader.totalDifficulty + header.difficulty;
-
-        emit SubmitBlockHeader(blockHash, header.blockNumber);
-        return (blockHash, header);
-    }
-
-    function copy(bytes memory sourceArray, uint newLength) internal pure returns (bytes memory) {
-        uint newArraySize = newLength;
-        if (newArraySize > sourceArray.length) {
-            newArraySize = sourceArray.length;
-        }
-
-        bytes memory newArray = new bytes(newArraySize);
-        for(uint i = 0; i < newArraySize; i++){
-            newArray[i] = sourceArray[i];
-        }
-
-        return newArray;
-=======
         return deletedElements;
->>>>>>> f74910fd
     }
 
     function withdraw(address payable receiver, uint amount) private {
