--- conflicted
+++ resolved
@@ -43,15 +43,9 @@
     // options below to some value.
     //
     development: {
-<<<<<<< HEAD
      host: "127.0.0.1",     // Localhost (default: none)
      port: 8545,            // Standard Ethereum port (default: none)
      network_id: "*",       // Any network (default: none)
-=======
-      host: "127.0.0.1",     // Localhost (default: none)
-      port: 8545,            // Standard Ethereum port (default: none)
-      network_id: "*",       // Any network (default: none)
->>>>>>> ed26ee76
     },
 
     dev2: {
